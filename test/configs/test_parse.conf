streaming: {
  id: "me"
  discover_prefix: "discover"
  store: "file"
  dir: "/path/to/datastore"
  sd: true
  sv: true
  ns: "nats://localhost:4222"
  secure: true
  hb_interval: "10s"
  hb_timeout: "1s"
  hb_fail_count: 2
  ft_group: "ft"
  partitioning: true

  store_limits: {
      max_channels: 11
      max_msgs: 12
      max_bytes: 13
      max_age: "14s"
      max_subs: 15

      channels: {
        "foo": {
          max_msgs: 1
          max_bytes: 2
          max_age: "3s"
          max_subs: 4
        }
        "bar": {
          max_msgs: 5
          max_bytes: 6
          max_age: "7s"
          max_subs: 8
        }
      }
  }

  tls: {
      client_cert: "/path/to/client/cert_file"
      client_key: "/path/to/client/key_file"
      client_ca: "/path/to/client/ca_file"
  }

  file: {
      compact: true
      compact_frag: 1
      compact_interval: 2
      compact_min_size: 3
      buffer_size: 4
      crc: true
      crc_poly: 5
      sync: true
      cache: true
      slice_max_msgs: 6
      slice_max_bytes: 7
      slice_max_age: "8s"
      slice_archive_script: "myArchiveScript"
      fds_limit: 8
      parallel_recovery: 9
  }

<<<<<<< HEAD
  cluster: {
      node_id: "a"
      bootstrap: true
      peers: ["b", "c"]
      log_path: "/path/to/log"
      log_cache_size: 1024
      log_snapshots: 1
      trailing_logs: 256
      sync: true
      gossip_interval: "10s"
=======
  sql: {
    driver: "mysql"
    source: "ivan:pwd@/nss_db"
    no_caching: true
    max_open_conns: 5
>>>>>>> 5cb679db
  }
}<|MERGE_RESOLUTION|>--- conflicted
+++ resolved
@@ -60,7 +60,6 @@
       parallel_recovery: 9
   }
 
-<<<<<<< HEAD
   cluster: {
       node_id: "a"
       bootstrap: true
@@ -71,12 +70,12 @@
       trailing_logs: 256
       sync: true
       gossip_interval: "10s"
-=======
+  }
+
   sql: {
     driver: "mysql"
     source: "ivan:pwd@/nss_db"
     no_caching: true
     max_open_conns: 5
->>>>>>> 5cb679db
   }
 }